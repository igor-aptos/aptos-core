/// This module provides an interface for aggregators (version 2).
module aptos_framework::aggregator_v2 {
    use std::error;
    use std::string::String;

    /// The value of aggregator overflows. Raised by uncoditional add() call
    const EAGGREGATOR_OVERFLOW: u64 = 1;

    /// The value of aggregator underflows (goes below zero). Raised by uncoditional sub() call
    const EAGGREGATOR_UNDERFLOW: u64 = 2;

    /// The generic type supplied to the aggregator snapshot is not supported.
    const EUNSUPPORTED_AGGREGATOR_SNAPSHOT_TYPE: u64 = 5;

    /// The aggregator snapshots feature flag is not enabled.
    const EAGGREGATOR_SNAPSHOTS_NOT_ENABLED: u64 = 6;

    /// The generic type supplied to the aggregator is not supported.
    const EUNSUPPORTED_AGGREGATOR_TYPE: u64 = 7;

<<<<<<< HEAD
    /// The aggregator identifier is out of bounds (above U64::MAX).
    const EINVALID_AGGREGATOR_IDENTIFIER: u64 = 8;

    /// The aggregator<u64> read is out of bounds (above U64::MAX).
    const EREAD_OUT_OF_BOUNDS: u64 = 9;

=======
>>>>>>> 76e8b6fe
    /// Represents an integer which supports parallel additions and subtractions
    /// across multiple transactions. See the module description for more details.
    ///
    /// Currently supported types for Element are u64 and u128.
    struct Aggregator<Element> has store {
        value: Element,
        max_value: Element,
    }

    struct AggregatorSnapshot<Element> has store, drop {
        value: Element,
    }

    /// Returns `max_value` exceeding which aggregator overflows.
    public fun max_value<Element: copy + drop>(aggregator: &Aggregator<Element>): Element {
        aggregator.max_value
    }

    /// Creates new aggregator, with given 'max_value'.
    ///
    /// Currently supported types for Element are u64 and u128.
    /// EAGGREGATOR_ELEMENT_TYPE_NOT_SUPPORTED raised if called with a different type.
    public native fun create_aggregator<Element: copy + drop>(max_value: Element): Aggregator<Element>;

    /// Adds `value` to aggregator.
    /// If addition would exceed the max_value, `false` is returned, and aggregator value is left unchanged.
    public native fun try_add<Element>(aggregator: &mut Aggregator<Element>, value: Element): bool;

    // Adds `value` to aggregator, uncoditionally.
    // If addition would exceed the max_value, EAGGREGATOR_OVERFLOW exception will be thrown
    public fun add<Element>(aggregator: &mut Aggregator<Element>, value: Element) {
        assert!(try_add(aggregator, value), error::out_of_range(EAGGREGATOR_OVERFLOW));
    }

    /// Subtracts `value` from aggregator.
    /// If subtraction would result in a negative value, `false` is returned, and aggregator value is left unchanged.
    public native fun try_sub<Element>(aggregator: &mut Aggregator<Element>, value: Element): bool;

    // Adds `value` to aggregator, uncoditionally.
    // If subtraction would result in a negative value, EAGGREGATOR_UNDERFLOW exception will be thrown
    public fun sub<Element>(aggregator: &mut Aggregator<Element>, value: Element) {
        assert!(try_sub(aggregator, value), error::out_of_range(EAGGREGATOR_UNDERFLOW));
    }

    /// Returns a value stored in this aggregator.
    public native fun read<Element>(aggregator: &Aggregator<Element>): Element;

    public native fun snapshot<Element>(aggregator: &Aggregator<Element>): AggregatorSnapshot<Element>;

    public native fun create_snapshot<Element: copy + drop>(value: Element): AggregatorSnapshot<Element>;

    public native fun copy_snapshot<Element: copy + drop>(snapshot: &AggregatorSnapshot<Element>): AggregatorSnapshot<Element>;

    public native fun read_snapshot<Element>(snapshot: &AggregatorSnapshot<Element>): Element;

    public native fun string_concat<Element>(before: String, snapshot: &AggregatorSnapshot<Element>, after: String): AggregatorSnapshot<String>;

    // #[test(fx = @std)]
    // public fun test_correct_read(fx: &signer) {
    //     use std::features;
    //     let feature = features::get_aggregator_snapshots_feature();
    //     features::change_feature_flags(fx, vector[feature], vector[]);

    //     let snapshot = create_snapshot(42);
    //     let snapshot2 = copy_snapshot(&snapshot);
    //     assert!(read_snapshot(&snapshot) == 42, 0);
    //     assert!(read_snapshot(&snapshot2) == 42, 0);
    // }

    // #[test(fx = @std)]
    // public fun test_correct_read_string(fx: &signer) {
    //     use std::features;
    //     let feature = features::get_aggregator_snapshots_feature();
    //     features::change_feature_flags(fx, vector[feature], vector[]);

    //     let snapshot = create_snapshot(std::string::utf8(b"42"));
    //     let snapshot2 = copy_snapshot(&snapshot);
    //     assert!(read_snapshot(&snapshot) == std::string::utf8(b"42"), 0);
    //     assert!(read_snapshot(&snapshot2) == std::string::utf8(b"42"), 0);
    // }

    // #[test(fx = @std)]
    // public fun test_string_concat1(fx: &signer) {
    //     use std::features;
    //     let feature = features::get_aggregator_snapshots_feature();
    //     features::change_feature_flags(fx, vector[feature], vector[]);

    //     let snapshot = create_snapshot(42);
    //     let snapshot2 = string_concat(std::string::utf8(b"before"), &snapshot, std::string::utf8(b"after"));
    //     assert!(read_snapshot(&snapshot2) == std::string::utf8(b"before42after"), 0);
    // }

    // #[test(fx = @std)]
    // public fun test_string_concat2(fx: &signer) {
    //     use std::features;
    //     let feature = features::get_aggregator_snapshots_feature();
    //     features::change_feature_flags(fx, vector[feature], vector[]);

    //     let snapshot = create_snapshot<String>(std::string::utf8(b"42"));
    //     let snapshot2 = string_concat(std::string::utf8(b"before"), &snapshot, std::string::utf8(b"after"));
    //     assert!(read_snapshot(&snapshot2) == std::string::utf8(b"before42after"), 0);
    // }

    // #[test]
    // #[expected_failure(abort_code = 0x030006, location = Self)]
    // public fun test_snapshot_feature_not_enabled() {
    //     create_snapshot(42);
    // }

    // #[test(fx = @std)]
    // #[expected_failure(abort_code = 0x030005, location = Self)]
    // public fun test_snpashot_invalid_type1(fx: &signer) {
    //     use std::features;
    //     use std::option;
    //     let feature = features::get_aggregator_snapshots_feature();
    //     features::change_feature_flags(fx, vector[feature], vector[]);

    //     create_snapshot(option::some(42));
    // }

    // #[test(fx = @std)]
    // #[expected_failure(abort_code = 0x030005, location = Self)]
    // public fun test_snpashot_invalid_type2(fx: &signer) {
    //     use std::features;
    //     let feature = features::get_aggregator_snapshots_feature();
    //     features::change_feature_flags(fx, vector[feature], vector[]);

    //     create_snapshot(vector[42]);
    // }
}<|MERGE_RESOLUTION|>--- conflicted
+++ resolved
@@ -18,15 +18,6 @@
     /// The generic type supplied to the aggregator is not supported.
     const EUNSUPPORTED_AGGREGATOR_TYPE: u64 = 7;
 
-<<<<<<< HEAD
-    /// The aggregator identifier is out of bounds (above U64::MAX).
-    const EINVALID_AGGREGATOR_IDENTIFIER: u64 = 8;
-
-    /// The aggregator<u64> read is out of bounds (above U64::MAX).
-    const EREAD_OUT_OF_BOUNDS: u64 = 9;
-
-=======
->>>>>>> 76e8b6fe
     /// Represents an integer which supports parallel additions and subtractions
     /// across multiple transactions. See the module description for more details.
     ///
